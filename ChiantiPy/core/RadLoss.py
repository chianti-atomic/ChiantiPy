from datetime import datetime

import numpy as np
import matplotlib.pyplot as plt
np.seterr(over='ignore')

import ChiantiPy
import ChiantiPy.tools.data as chdata
import ChiantiPy.tools.constants as const
import ChiantiPy.tools.util as util
import ChiantiPy.Gui as chGui
from ChiantiPy.base import specTrails

defaults = chdata.Defaults

class radLoss(specTrails):
    '''
    Calculate the emission spectrum as a function of temperature and density.

    includes elemental abundances or ionization equilibria

    temperature and density can be arrays but, unless the size of either is one (1),
    the two must have the same size

    the returned spectrum will be convolved with a filter of the specified width on the
    specified wavelength array

    the default filter is gaussianR with a resolving power of 1000.  Other filters,
    such as gaussian, box and lorentz, are available in ChiantiPy.filters.  When using the box filter,
    the width should equal the wavelength interval to keep the units of the continuum and line
    spectrum the same.

    A selection of ions can be make with ionList containing the names of
    the desired lines in Chianti notation, i.e. C VI = c_6

    a minimum abundance can be specified so that the calculation can be speeded up by excluding
    elements with a low abundance. With solar photospheric abundances -

    setting minAbund = 1.e-4 will include H, He, C, O, Ne
    setting minAbund = 2.e-5 adds  N, Mg, Si, S, Fe
    setting minAbund = 1.e-6 adds  Na, Al, Ar, Ca, Ni

    Setting em will multiply the spectrum at each temperature by the value of em.

    em [for emission measure], can be a float or an array of the same length as the
    temperature/density.
    
    abundance: to select a particular set of abundances, set abundance to the name of a CHIANTI abundance file,
        without the '.abund' suffix, e.g. 'sun_photospheric_1998_grevesse'
        If set to a blank (''), a gui selection menu will popup and allow the selection of an set of abundances
    '''
    def __init__(self, temperature, eDensity, elementList=0, ionList = 0, minAbund=0, doContinuum=1, abundance=None, verbose=0, allLines=1, keepIons=0):
        t1 = datetime.now()
        masterlist = chdata.MasterList
        # use the ionList but make sure the ions are in the database
        if ionList:
            alist=[]
            for one in ionList:
                if masterlist.count(one):
                    alist.append(one)
                else:
                    if verbose:
                        pstring = ' %s not in CHIANTI database'%(one)
                        print(pstring)
            masterlist = alist
        self.Defaults=defaults
        self.Temperature = np.asarray(temperature, 'float64')
        nTemp = self.Temperature.size
        self.EDensity = np.asarray(eDensity, 'float64')
        nDen = self.EDensity.size
        nTempDen = max([nTemp, nDen])

        #
        if abundance is not None:
            if type(abundance) == str:
                if abundance in chdata.AbundanceList:
                    self.AbundanceName = abundance
                else:
                    abundChoices = chdata.AbundanceList
                    abundChoice = chGui.gui.selectorDialog(abundChoices,label='Select Abundance name')
                    abundChoice_idx = abundChoice.selectedIndex
                    self.AbundanceName = abundChoices[abundChoice_idx[0]]
                    if verbose:
                        print(' %s abundances chosen'%(self.AbundanceName))
            else:
                print(' keyword abundance must be a string, either a blank (\'\') or the name of an abundance file')
                return
        else:
            self.AbundanceName = self.Defaults['abundfile']
        if hasattr(self,'AbundanceName'):
            self.Abundance = chdata.Abundance[self.AbundanceName]['abundance']
        #
#        abundAll = chdata.Abundance[self.AbundanceName]['abundance']
#        # needed by ionGate
        self.AbundAll = self.Abundance
        #
        nonzed = self.Abundance > 0.
        minAbundAll = self.Abundance[nonzed].min()
        # if minAbund is even set
        if minAbund:
            if minAbund < minAbundAll:
                minAbund = minAbundAll
        self.MinAbund = minAbund
#        ionInfo = util.masterListInfo()
        #
        freeFreeLoss = np.zeros((nTempDen), 'float64').squeeze()
        freeBoundLoss = np.zeros((nTempDen), 'float64').squeeze()
        twoPhotonLoss = np.zeros((nTempDen), 'float64').squeeze()
        boundBoundLoss = np.zeros((nTempDen), 'float64').squeeze()
        twoPhotonLoss = np.zeros((nTempDen), 'float64').squeeze()
        #
        self.IonsCalculated = []
        if keepIons:
            self.IonInstances = {}
        self.Finished = []
        #
        self.WvlRange = [0., 1.e+30]
        #
        self.ionGate(elementList = elementList, ionList = ionList, minAbund=minAbund, doContinuum=doContinuum, doWvlTest=0, verbose=verbose)
        #
        #
        for akey in sorted(self.Todo.keys()):
            zStuff = util.convertName(akey)
            Z = zStuff['Z']
            ionstage = zStuff['Ion']
            dielectronic = zStuff['Dielectronic']
            abundance = self.Abundance[Z - 1]
            if verbose:
                print(' %5i %5s abundance = %10.2e '%(Z, const.El[Z-1],  abundance))
            if verbose:
                print(' doing ion %s for the following processes %s'%(akey, self.Todo[akey]))
            if ionstage != 1:
                if verbose:
                    print(' calculating ff continuum for :  %s'%(akey))
                if 'ff' in self.Todo[akey]:
                    # need to skip the neutral
<<<<<<< HEAD
                        cont = ChiantiPy.core.continuum(akey, temperature, abundance=abundance)
=======
                        cont = ChiantiPy.core.continuum(akey, temperature, abundance=self.AbundanceName)
>>>>>>> 3ab79157
                        cont.freeFreeLoss()
                        freeFreeLoss += cont.FreeFreeLoss['rate']
                if 'fb' in self.Todo[akey]:
                    if verbose:
                        print(' calculating fb continuum for :  %s'%(akey))
    #                try:
                    # does cont already exist - i.e did we create it for ff
                    if hasattr(cont, 'FreeFreeLoss'):
                        cont.freeBoundLoss()
                    else:
<<<<<<< HEAD
                        cont = ChiantiPy.core.continuum(akey, temperature, abundance=abundance)
=======
                        cont = ChiantiPy.core.continuum(akey, temperature, abundance=self.AbundanceName)
>>>>>>> 3ab79157
                        cont.freeBoundLoss()
                    if 'errorMessage' not in list(cont.FreeBoundLoss.keys()):
                        #  an fblvl file exists for this ions
                        freeBoundLoss += cont.FreeBoundLoss['rate']
            if 'line' in self.Todo[akey]:
                if verbose:
                    print(' calculating spectrum for  :  %s'%(akey))
                thisIon = ChiantiPy.core.ion(akey, temperature, eDensity, abundance=abundance)
                thisIon.intensity(allLines=allLines)
                self.IonsCalculated.append(akey)
                if 'errorMessage' not in  list(thisIon.Intensity.keys()):
                    self.Finished.append(akey)
                    thisIon.boundBoundLoss()
                    boundBoundLoss += thisIon.BoundBoundLoss['rate']
                else:
                    if verbose:
                        print(thisIon.Intensity['errorMessage'])
                # get 2 photon emission for H and He sequences
                if (Z - ionstage) in [0, 1] and not dielectronic:
                    thisIon.twoPhotonLoss()
                    twoPhotonLoss += thisIon.TwoPhotonLoss['rate']
        self.FreeFreeLoss = freeFreeLoss
        self.FreeBoundLoss = freeBoundLoss
        self.BoundBoundLoss = boundBoundLoss
        self.TwoPhotonLoss = twoPhotonLoss
        #
        total = freeFreeLoss + freeBoundLoss + boundBoundLoss + twoPhotonLoss
        t2 = datetime.now()
        dt=t2-t1
        print(' elapsed seconds = %10.2e'%(dt.seconds))
        xlabel = 'Temperature (K)'
        ylabel = r'erg  s$^{-1}$ cm$^{3}$'
        self.RadLoss = {'rate':total, 'temperature':self.Temperature, 'density':self.EDensity, 'minAbund':minAbund, 'abundance':self.AbundanceName, 'ylabel':ylabel, 'xlabel':xlabel}
    #
    # -------------------------------------------------------------------
    #
    def radLossPlot(self, title=0):
        '''
        to plot the radiative losses vs temperature
        '''
        fontsize = 16
        temp = self.RadLoss['temperature']
        rate = self.RadLoss['rate']
        plt.loglog(temp, rate)
#        plt.ylabel(r'erg  s$^{-1}$  ($\int\,$ N$_e\,$N$_H\,$d${\it l}$)$^{-1}$',fontsize=fontsize)
        plt.xlabel(self.RadLoss['xlabel'],fontsize=fontsize)
        plt.ylabel(self.RadLoss['ylabel'],fontsize=fontsize)
        if title:
            title = 'Radiative loss rate,  minAbund = %10.2e'%(self.MinAbund)
            if self.EDensity.size == 1:
                title += ', density = %10.2e'%(self.EDensity)
            plt.title(title, fontsize=fontsize)<|MERGE_RESOLUTION|>--- conflicted
+++ resolved
@@ -134,11 +134,8 @@
                     print(' calculating ff continuum for :  %s'%(akey))
                 if 'ff' in self.Todo[akey]:
                     # need to skip the neutral
-<<<<<<< HEAD
-                        cont = ChiantiPy.core.continuum(akey, temperature, abundance=abundance)
-=======
+#                        cont = ChiantiPy.core.continuum(akey, temperature, abundance=abundance)
                         cont = ChiantiPy.core.continuum(akey, temperature, abundance=self.AbundanceName)
->>>>>>> 3ab79157
                         cont.freeFreeLoss()
                         freeFreeLoss += cont.FreeFreeLoss['rate']
                 if 'fb' in self.Todo[akey]:
@@ -149,11 +146,8 @@
                     if hasattr(cont, 'FreeFreeLoss'):
                         cont.freeBoundLoss()
                     else:
-<<<<<<< HEAD
-                        cont = ChiantiPy.core.continuum(akey, temperature, abundance=abundance)
-=======
+#                        cont = ChiantiPy.core.continuum(akey, temperature, abundance=abundance)
                         cont = ChiantiPy.core.continuum(akey, temperature, abundance=self.AbundanceName)
->>>>>>> 3ab79157
                         cont.freeBoundLoss()
                     if 'errorMessage' not in list(cont.FreeBoundLoss.keys()):
                         #  an fblvl file exists for this ions
